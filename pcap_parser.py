--- conflicted
+++ resolved
@@ -26,12 +26,9 @@
 
     cap = pyshark.FileCapture(file_path, display_filter="mqtt or tcp or udp",eventloop=loop,use_json=True)
 
-<<<<<<< HEAD
-=======
     # Capture all protocols
     cap = pyshark.FileCapture(file_path)
     
->>>>>>> 54b6c042
     packet_records = []
     retrans_times = []
     mqtt_messages = {}
@@ -130,12 +127,8 @@
     
     cap.close()
     loop.close()
-<<<<<<< HEAD
-
-=======
     
     # Build DataFrames
->>>>>>> 54b6c042
     df_packets = pd.DataFrame(packet_records).sort_values("timestamp").reset_index(drop=True)
     df_retrans = pd.DataFrame({"time": retrans_times, "event": ["TCP Retransmission"] * len(retrans_times)})
     

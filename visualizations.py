--- conflicted
+++ resolved
@@ -8,7 +8,6 @@
     Create a histogram with improved visual boundaries and statistical annotations.
     Returns None if the DataFrame is empty or the specified column is missing.
     """
-<<<<<<< HEAD
     if xcol not in df.columns or df[xcol].empty:
         fig = go.Figure()
         fig.update_layout(title=f"No data available for {xcol}")
@@ -16,22 +15,6 @@
     
     # Calculate optimal bin count using Freedman-Diaconis rule
     q75, q25 = np.percentile(df[xcol], [75, 25])
-=======
-    # Check for empty dataframe or missing column
-    if df.empty or xcol not in df.columns:
-        return None
-
-    # Drop NaN values for calculation safety
-    data = df[xcol].dropna()
-    if data.empty:
-        return None
-
-    # Calculate optimal bin count using the Freedman-Diaconis rule
-    try:
-        q75, q25 = np.percentile(data, [75, 25])
-    except Exception:
-        return None
->>>>>>> c210b669
     iqr = q75 - q25
     bin_width = 2 * iqr / (len(data) ** (1/3)) if iqr > 0 else 0.01
     bin_count = int(np.ceil((data.max() - data.min()) / bin_width))
@@ -82,17 +65,10 @@
     
     # Add a shaded area representing ±1 standard deviation
     fig.add_vrect(
-<<<<<<< HEAD
         x0=mean_val-std_val,
         x1=mean_val+std_val,
         fillcolor="rgba(0, 100, 80, 0.2)",
         opacity=0.4,
-=======
-        x0=mean_val - std_val, 
-        x1=mean_val + std_val, 
-        fillcolor="rgba(0, 100, 80, 0.2)", 
-        opacity=0.4, 
->>>>>>> c210b669
         line_width=0,
         annotation_text=f"±1σ: {std_val:.3f}s",
         annotation_position="bottom right"
